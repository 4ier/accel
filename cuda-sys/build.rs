--- conflicted
+++ resolved
@@ -8,9 +8,6 @@
     };
     println!("cargo:rustc-link-lib=dylib=cuda");
     println!("cargo:rustc-link-lib=dylib=cudart");
-<<<<<<< HEAD
+    println!("cargo:rustc-link-lib=dylib=cublas");
     println!("cargo:rerun-if-changed=build.rs");
-=======
-    println!("cargo:rustc-link-lib=dylib=cublas");
->>>>>>> a3bd3b73
 }