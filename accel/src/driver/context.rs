--- conflicted
+++ resolved
@@ -55,16 +55,11 @@
     /// Push to the context stack of this thread
     pub fn push(&self) -> Result<()> {
         let lock = get_lock();
-<<<<<<< HEAD
         ensure!(
             lock.borrow().is_none(),
             "Context already exists on this thread. Please pop it before push new context."
         );
-        unsafe { cuCtxPushCurrent_v2(self.ptr) }.check()?;
-=======
-        ensure!(lock.borrow().is_none(), "No context before push");
         ffi_call_unsafe!(cuCtxPushCurrent_v2, self.ptr)?;
->>>>>>> d5c971fc
         *lock.borrow_mut() = Some(self.ptr);
         Ok(())
     }
